--- conflicted
+++ resolved
@@ -88,11 +88,7 @@
         """
         pass
 
-<<<<<<< HEAD
-    def initialEstimates(self, min = 0.0, max = 0.01):
-=======
     def initialEstimates(self, minB = 0.09, maxB = 0.1):
->>>>>>> e24db66a
         #return np.insert(np.random.uniform(min, max, self.numCovariates), 0, np.random.uniform(0.0, 0.1, 1)) #Works for GM and NB2
         return np.insert(np.random.uniform(min, max, self.numCovariates),0, np.random.uniform(0.998, 0.99999,1))
                                                                     # (low, high, size)
